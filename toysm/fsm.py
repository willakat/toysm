################################################################################
#
# Copyright 2014-2015 William Barsse
#
################################################################################
#
# This file is part of ToySM.
#
# ToySM Extensions is free software: you can redistribute it and/or modify
# it under the terms of the GNU Lesser General Public License as published by
# the Free Software Foundation, either version 3 of the License, or
# (at your option) any later version.
#
# ToySM Extensions is distributed in the hope that it will be useful,
# but WITHOUT ANY WARRANTY; without even the implied warranty of
# MERCHANTABILITY or FITNESS FOR A PARTICULAR PURPOSE.  See the
# GNU Lesser General Public License for more details.
#
# You should have received a copy of the GNU Lesser General Public License
# along with Foobar.  If not, see <http://www.gnu.org/licenses/>.
#
################################################################################

# pylint: disable=unexpected-keyword-arg, no-value-for-parameter,star-args
# pylint: disable=invalid-name


# TODO: improve terminology. State vs SMState vs StateMachine vs instance vs
# object vs sm_state. Find a good term to define "instances" of StateMachine
# objects (subinstance!?)

try:
    # python3
    import queue
except ImportError:
    # python2
    # pylint: disable=import-error
    import Queue as queue
import sched
import time
import subprocess
from threading import Thread
import sys

from toysm.core import State, ParallelState, InitialState, Transition, \
                       DeepHistoryState, PseudoState

from toysm.public import public
from toysm.event_queue import EventQueue

import logging
LOG = logging.getLogger(__name__)

# Dot binaries / command lines
DOT = 'dot'
XDOT = 'xdot -'

# Event types/priorities
COMPLETION_EVENT = 0
INIT_EVENT = 1
STD_EVENT = 2

def _bytes(string, enc='utf-8'):
    '''Returns bytes of the string argument. Compatible w/ Python 2
       and 3.'''
    if sys.version_info.major < 3:
        return string
    else:
        return bytes(string, enc)

def dot_attrs(obj, **overrides):
    '''Convert 'dot' attributes in a State or Transition for parsing by
       the dot interpreter.
    '''
    if overrides:
        d = obj.dot.copy()
        d.update(overrides)
    else:
        d = obj.dot
    def resolve(item):
        '''Resolves the value for a dot attribute, i.e.
           if the item is a callable use its return
           value.
           Return value will be quoted, unless it
           is a HTML-like label.
        '''
        k, v = item
        if callable(v):
            v = v(obj)
        v = str(v)
        if not(v.startswith('<') and v.endswith('>')):
            v = '"%s"' % v.replace('"', r'\"')
        return k, v
    return ';'.join('%s=%s' % (k, v)
                    for (k, v) in (resolve(i) for i in d.items()))


class SMState(object):
    '''
    Reflects the "state" of a StateMachine.

    The "state" of the StateMachine covers all information to describe
    which State objects are active in the StateMachine.

    Instances of this class are always linked to a particular StateMachine
    object. They will serve as proxies to their StateMachine, i.e. attributes
    not supportted by SMState will be retrieved from their linked StateMachine.

    An instance of SMState will be passed (instead of the actual StateMachine
    instance) in callbacks that pass a reference to the StateMachine.
    '''

    def __init__(self, sm, key=None):
        self._sm = sm
        self._state = {}
        self.key = key

    def __getattr__(self, name):
        return getattr(self._sm, name)

    def retrieve_state(self, state):
        '''Returns the stored state for the given state.'''
        desc = self._state.get(state)
        #pylint: disable=protected-access
        if desc is None and state._descriptor_type: 
            self._state[state] = desc = state._descriptor_type()
        return desc

    def store_state(self, state, stored_state):
        '''Saves the stored_state for the given state.'''
        self._state[state] = stored_state

    def post(self, *evts):
        '''Adds an event to the State Machine instance's input processing
           queue.'''
        self._sm.post(*evts, sm_state=self)

    def post_completion(self, state):
        '''Indicate that <state> in this State Machine instance has
           completed.'''
        self._sm.post_completion(state, sm_state=self)

    def stop(self):
        '''Stops this StateMachine instance.'''
        self._sm.stop(sm_state=self)

@public
class StateMachine(object):
    '''StateMachine .... think of something smart to put here ;-).'''
    MAX_STOP_WAIT = .1

    def __init__(self, cstate, *states, **kargs):
        '''
        Creates a StateMachine. All non-keyword arguments are top-level
        states, the first of which will be considered the "Initial" state.

        Keyword Arguments:
        demux:  function called for events posted to the StateMachine in
                order to route them to a distinct SM instance. The demux
                function should comply with the following signature:
                demux(sm, evt) -> (instance_key, evt)
                where instance_key will be used by the StateMachine object
                to determine which instance the evt will be routed to.
                The demux function can modify evt and return the modifyed
                version from the function.
        '''
        allowed_kargs = {'demux'}
        if not set(kargs.keys()) <= allowed_kargs:
            raise TypeError("Unexpected keyword argument(s) '%s'" %
                            (list(set(kargs.keys()) - allowed_kargs)))
        if states:
            self._cstate = State()
            self._cstate.add_state(cstate, initial=True)
            for s in states:
                self._cstate.add_state(s)
        elif isinstance(cstate, State):
            self._cstate = cstate
        else:
            # State expression is wrapped into a superstate
            self._cstate = State(sexp=cstate)
        # Event Queue shared by all instances of the State Machine
        # Queue elements are (SMState, evt) tuples
        self._event_queue = EventQueue(dflt_prio=STD_EVENT)

        if sys.version_info.major > 3 \
           or (sys.version_info.major == 3 and sys.version_info.minor >= 3):
            self._sched = sched.scheduler()
            self._v3sched = True
        else:
            self._sched = sched.scheduler(time.time, self._sched_wait)
            self._v3sched = False
        self._terminated = False
        self._thread = None
        self._demux = kargs.get('demux')
        if self._demux:
            self._sm_instances = {}
        else:
            # Force creation of initial SMState
            self._sm_state = None
            self._get_sm_state(None)

    def start(self):
        '''Starts the StateMachine.'''
        if self._thread:
            raise Exception('State Machine already started')
        self._terminated = False
        #self._thread = Thread(target=self._loop, daemon=True)
        self._thread = Thread(target=self._loop)
        self._thread.daemon = True
        self._thread.start()

    def join(self, *args):
        '''Joins the StateMachine internal thread. -> bool
           The method will return True once the StateMachine has terminated.
           If a timeout is provided, and the thread doesn't finish
           before this timeout expires, the method returns False.
        '''
        t = self._thread
        if t is None:
            return True
        else:
            t.join(*args)
            return not t.isAlive()

    def settle(self, timeout):
        '''Returns once the SM has finished all available input events.
           I.e. it is in a 'stable' state (until new events are posted
           naturally).
        '''
        settled = self._event_queue.settle(timeout)
        return settled

    def pause(self):
        '''Request the StateMachine to pause.'''
        pass

    def stop(self, sm_state=None):
        '''Stops the State Machine instane. If sm_state is None, all
           instances are immediately stopped.'''
        LOG.debug("%s - Stopping state machine", self)
        if sm_state is None or self._demux is None:
            self._terminated = True
        else:
            del self._sm_instances[sm_state.key]

    def post(self, *evts, **kargs):
        '''Adds event(s) to the State Machine's input processing queue.

        Keyword arguments:
        sm_state: SMState to which the event should be posted. If not set
                  and the StateMachine was created with a 'demux' argument,
                  the 'demux' function will be used to determine which
                  SMState should be used.
        '''
        allowed_kargs = {'sm_state'}
        if not set(kargs.keys()) <= allowed_kargs:
            raise TypeError("Unexpected keyword argument(s) '%s'" %
                            (list(set(kargs.keys()) - allowed_kargs)))
        for e in evts:
            if e is None:
                # None events are used internally to indicate that the
                # the SMState needs initialization
                raise TypeError('Event posted to SM cannot be None.')
            self._event_queue.put( \
                self._get_sm_state(e, sm_state=kargs.get('sm_state')))

    def post_completion(self, state, sm_state):
        '''Indicates to the SM that the state has completed.
           Unlike StateMachine.post(), if demux is set then calls to
           post_completion need to position the sm_state argument.'''
        LOG.debug('%s - state completed', state)
        self._event_queue.put((sm_state, state), COMPLETION_EVENT)

    def _assign_depth(self, state=None, depth=0):
        '''Assign _depth attribute to states used by the StateMachine.
           Depth is 0 for the root of the graph and each level of
           ancestor between a state and the root adds 1 to its depth.
        '''
        state = state or self._cstate
        state._depth = depth        # pylint: disable = W0212
        for c in state.children:
            self._assign_depth(c, depth + 1)

    def _lca(self, a, b):
        '''Returns paths to least common ancestor of states a and b.'''
        if a is b:
            return [a], [b] # LCA found
        if a._depth < b._depth:     # pylint: disable = W0212
            a_path, b_path = self._lca(a, b.parent)
            return a_path, b_path + [b]
        elif b._depth < a._depth:   # pylint: disable = W0212
            a_path, b_path = self._lca(a.parent, b)
            return [a] + a_path, b_path
        else:
            a_path, b_path = self._lca(a.parent, b.parent)
            return [a] + a_path, b_path + [b]

    def _get_sm_state(self, evt, sm_state=None):
<<<<<<< HEAD
        '''Return the SMState (StateMachine instance) the 
           evt event should be routed to.'''
=======
        #FIXME: race-y with deletion. It is possible to have
        #       an event posted and the SMState could be deleted
        #       before the event is processed.
        def post_init_sm_state(sm_state):
            self._event_queue.put((sm_state, None), INIT_EVENT)
>>>>>>> d872db1f

        if sm_state is None:
            def post_init_sm_state(sm_state):
                '''Primes the SMState with a 'None' event.'''
                self._event_queue.put((sm_state, None))

            if self._demux:
                sm_key, evt = self._demux(evt)
                sm_state = self._sm_instances.get(sm_key)
                if sm_state is None:
                    sm_state = SMState(self, key=sm_key)
                    self._sm_instances[sm_key] = sm_state
                    post_init_sm_state(sm_state)
            else:
                if self._sm_state is None:
                    self._sm_state = SMState(self)
                    post_init_sm_state(self._sm_state)
                sm_state = self._sm_state
        return sm_state, evt

    def _sched_wait(self, delay):
        '''Waits for next scheduled event all the while processing
           potential external events posted to the SM.

           This method is used with the python2 scheduler that
           doesn't support the non-blocking call to run().'''
        t_wakeup = time.time() + delay
        while not self._terminated:
            t = time.time()
            if t >= t_wakeup:
                break
            self._process_next_event(t_wakeup)

<<<<<<< HEAD
    def _process_completion_events(self):
        '''Processes all available completion events.'''
        while not self._terminated and self._completed:
            sm_state, state = self._completed.pop()
            LOG.debug('%s - handling completion of %s', self, state)
            transitions = state.get_enabled_transitions(sm_state, None)
            if transitions:
                self._step(evt=None, sm_state=sm_state, transitions=transitions)
            LOG.debug('%s - done with completion transitions for %s', self, state)
            if state.parent:
                state.parent.child_completed(sm_state, state)
            else:
                # top level region completed.
                state._exit(sm_state)   #pylint: disable=protected-access
                self.stop(sm_state=sm_state)

=======
>>>>>>> d872db1f
    def _process_next_event(self, t_max=None):
        '''Wait for an event to be posted to the SM and process it. Optionaly,
           return None if no event was posted before <t_max> is reached.
        '''
        while not self._terminated:
            if t_max:
                t = time.time()
                if t >= t_max:
                    # No events received within allocated delay
                    return
                else:
                    delay = min(t_max - t, self.MAX_STOP_WAIT)
            else:
                delay = self.MAX_STOP_WAIT
            try:
                prio, evt = self._event_queue.get(delay)
                break
            except queue.Empty:
                continue
        else:
            # SM terminated before any new events received
            return
        # New event available, process it.
        sm_state, evt = evt
        {COMPLETION_EVENT: self._process_completion_event,
         INIT_EVENT: self._process_init_event,
         STD_EVENT: self._process_std_event, }[prio](sm_state, evt)

    def _process_completion_event(self, sm_state, state):
        LOG.debug('%s - handling completion of %s', self, state)
        transitions = state.get_enabled_transitions(sm_state, None)
        self._step(evt=None, sm_state=sm_state, transitions=transitions)
        if state.parent:
            state.parent.child_completed(sm_state, state)
        else:
            # top level region completed.
            state._exit(sm_state)   #pylint: disable=protected-access
            self.stop(sm_state=sm_state)

    def _process_init_event(self, sm_state, _):
        # SMState needs to be initialized
        # perform entry into the root region/state

        # pylint: disable=protected-access
        self._cstate._enter(sm_state)
        # and trigger entry_transitions if any
        _, transitions = sm_state._cstate.get_entry_transitions(sm_state)
        self._step(sm_state, None, transitions=transitions)

    def _process_std_event(self, sm_state, evt):
        self._step(sm_state, evt, transitions=None)

    def _loop(self):
        '''State Machine loop, called by the SM's thread'''
        # assign dept to each state (to assist LCA calculation)
        self._assign_depth()

        # loop should:
        # - exit when _terminated is True
        # - sleep for MAX_STOP_WAIT at a time
        # - wakeup when an event is queued
        # - wakeup when a scheduled task needs to be performed
        LOG.debug('%s - beginning event loop', self)
        while not self._terminated:
            # resolve all completion events in priority
            if self._v3sched:
                tm_next_sched = self._sched.run(blocking=False)
                if tm_next_sched:
                    tm_next_sched += time.time()
                self._process_next_event(tm_next_sched)
            else:
                if not self._sched.empty():
                    self._sched.run()
                else:
                    self._process_next_event()
<<<<<<< HEAD
            LOG.debug('%s - end of loop, remaining events %r',
                      self, self._event_queue.queue)
        LOG.debug('%s - State machine done', self)
=======
            if LOG.isEnabledFor(logging.DEBUG):
                LOG.debug('%s - end of loop, remaining events %r',
                          self, 
                          [e for (_, _, e) in sorted(self._event_queue._queue)])
>>>>>>> d872db1f
        self._thread = None

    def _step(self, sm_state, evt, transitions=None):
        '''Make the StateMachine evolve sm_state according to the evt event.
           If transitions is None, relevant transitions will
           be determined based on the StateMachines current enabled
           transitions for the given event.
        '''
        LOG.debug('%s -%s processing event %r', self,
                  '' if self._demux is None else ' key=%r -' % sm_state.key, evt)
        if transitions is None:
            transitions = self._cstate.get_enabled_transitions(sm_state, evt)
        while transitions:
            if LOG.isEnabledFor(logging.DEBUG):
                LOG.debug("Transitions to be processed: %s",
                          [str(t) for t in transitions])
            #pylint: disable=protected-access
            #t, *transitions = transitions   # 'pop' a transition
            t, transitions = transitions[0], transitions[1:]
            LOG.debug("%s - following transition %s", self, t)
            if t.kind is Transition.INTERNAL:
                t._action(sm_state, evt)    # pylint: disable = W0212
                continue
            src = t.source
            tgt = t.target or t.source #if no target is defined, target is self
            s_path, t_path = self._lca(src, tgt)
            if src is not tgt \
                and t.kind is not Transition._ENTRY \
                and isinstance(s_path[-1], ParallelState):
                raise Exception("Error: transition from %s to %s isn't allowed "
                                "because source and target states are in "
                                "orthogonal regions." %
                                (src, tgt))
            if t.kind is Transition.EXTERNAL \
                and (len(s_path) == 1 or len(t_path) == 1):
                s_path[-1]._exit(sm_state)
                t_path.insert(0, None)
            elif len(s_path) > 1:
                s_path[-2]._exit(sm_state)

            LOG.debug('%s - performing transition behavior for %s', self, t)
            t._action(sm_state, evt)

            for a, b in [(t_path[i], t_path[i+1])
                         for i in range(len(t_path) - 1)]:
                if a is not None:
                    if isinstance(b, PseudoState):
                        a.set_active_substate(sm_state, None)
                    else:
                        a.set_active_substate(sm_state, b)
                b._enter(sm_state)
        LOG.debug("%s - step complete for %r", self, evt)

    def graph(self, fname=None, fmt=None, prg=None):
        '''Generates a graph of the State Machine.'''

        def write_node(stream, state, transitions=None):
            '''Writes a state's representation in dot format.'''
            transitions.extend(state.transitions)
            if state.parent and not isinstance(state, DeepHistoryState) \
               and isinstance(state.parent, ParallelState):
                attrs = dot_attrs(state, shape='box', style='dashed')
            else:
                attrs = dot_attrs(state)
            if state.children:
                stream.write(_bytes('subgraph cluster_%s {\n' % id(state)))
                stream.write(_bytes(attrs + "\n"))
                if state.initial \
                    and not isinstance(state.initial, InitialState):
                    i = InitialState()
                    write_node(stream, i, transitions)
                    # pylint: disable = protected-access
                    transitions.append(Transition(source=i,
                                                  target=state.initial,
                                                  kind=Transition._ENTRY))

                for c in state.children:
                    write_node(stream, c, transitions)
                stream.write(b'}\n')
            else:
                stream.write(_bytes('%s [%s]\n' % (id(state), attrs)))

        def find_endpoint_for(node):
            '''Find a substate of a cluster node for the purpose
               of setting a edge's head/tail.
               This is linked to the fact that Graphviz doesn't
               support a 'cluster' as the head/tail of an edge.
            '''
            if node.children:
                if node.initial:
                    node = node.initial
                else:
                    node = list(node.children)[0]
                return find_endpoint_for(node)
            else:
                return id(node)

        if fname:
            fmt = fmt or (fname[-3:] if fname[-4:-3] == '.' else 'svg')
            cmd = "%s -T%s > %s" % (prg or DOT, fmt, fname)
        else:
            cmd = prg or XDOT

        # Go through all states and generate dot to create the graph
        #with subprocess.Popen(cmd, shell=True, stdin=subprocess.PIPE) as proc:
        proc = subprocess.Popen(cmd, shell=True, stdin=subprocess.PIPE)
        try:
            f = proc.stdin
            transitions = []
            f.write(b"digraph { compound=true; edge [arrowhead=vee]\n")
            write_node(f, self._cstate, transitions=transitions)
            for t in transitions:
                src, tgt = t.source, t.target or t.source
                attrs = {}
                if src.children:
                    attrs['ltail'] = "cluster_%s" % id(src)
                src = find_endpoint_for(src)
                if tgt.children:
                    attrs['lhead'] = "cluster_%s" % id(tgt)
                tgt = find_endpoint_for(tgt)
                f.write(_bytes('%s -> %s [%s]\n' %
                               (src, tgt, dot_attrs(t, **attrs))))
            f.write(b"}")
            f.close()
        finally:
            proc.wait()


if __name__ == "__main__":
    # TODO: replace this section with a decent example...
    #pylint: disable=pointless-statement, expression-not-assigned
    from toysm import Timeout, HistoryState, FinalState
    #s = State()
    #s1 = State('s1', parent=s, initial=True)
    #s2 = State('s2', parent=s)
    #f = FinalState(parent=s)

    #s1 > s2 > Transition(lambda e:True, lambda sm,e:None) > f

    state_s1 = State('s1')
    state_s2 = ParallelState('s2')
    state_fs = FinalState()

    state_s21 = State('s21', parent=state_s2)
    state_s22 = State('s22', parent=state_s2)

    state_s211 = State('s211', parent=state_s21, initial=True)
    state_s221 = State('s221', parent=state_s22, initial=True)

    state_s0 = State('s0')
    state_h = HistoryState(parent=state_s0)
    state_s0.add_state(state_s1, initial=True)
    state_s0.add_state(state_s2)
    state_s0.add_state(state_fs)
    state_machine = StateMachine(state_s0)
    #sm = fsm.StateMachine(s1, s2, fs)


    state_s1 >> 'a' >> state_s2 >> 'b' >> state_fs

    state_s1 >> Timeout(10) >> state_fs

    state_machine.graph()

# vim:expandtab:sw=4:sts=4<|MERGE_RESOLUTION|>--- conflicted
+++ resolved
@@ -296,21 +296,15 @@
             return [a] + a_path, b_path + [b]
 
     def _get_sm_state(self, evt, sm_state=None):
-<<<<<<< HEAD
         '''Return the SMState (StateMachine instance) the 
            evt event should be routed to.'''
-=======
         #FIXME: race-y with deletion. It is possible to have
         #       an event posted and the SMState could be deleted
         #       before the event is processed.
-        def post_init_sm_state(sm_state):
-            self._event_queue.put((sm_state, None), INIT_EVENT)
->>>>>>> d872db1f
-
         if sm_state is None:
             def post_init_sm_state(sm_state):
                 '''Primes the SMState with a 'None' event.'''
-                self._event_queue.put((sm_state, None))
+                self._event_queue.put((sm_state, None), INIT_EVENT)
 
             if self._demux:
                 sm_key, evt = self._demux(evt)
@@ -339,7 +333,6 @@
                 break
             self._process_next_event(t_wakeup)
 
-<<<<<<< HEAD
     def _process_completion_events(self):
         '''Processes all available completion events.'''
         while not self._terminated and self._completed:
@@ -356,8 +349,6 @@
                 state._exit(sm_state)   #pylint: disable=protected-access
                 self.stop(sm_state=sm_state)
 
-=======
->>>>>>> d872db1f
     def _process_next_event(self, t_max=None):
         '''Wait for an event to be posted to the SM and process it. Optionaly,
            return None if no event was posted before <t_max> is reached.
@@ -433,16 +424,11 @@
                     self._sched.run()
                 else:
                     self._process_next_event()
-<<<<<<< HEAD
-            LOG.debug('%s - end of loop, remaining events %r',
-                      self, self._event_queue.queue)
-        LOG.debug('%s - State machine done', self)
-=======
             if LOG.isEnabledFor(logging.DEBUG):
                 LOG.debug('%s - end of loop, remaining events %r',
                           self, 
                           [e for (_, _, e) in sorted(self._event_queue._queue)])
->>>>>>> d872db1f
+        LOG.debug('%s - State machine done', self)
         self._thread = None
 
     def _step(self, sm_state, evt, transitions=None):
