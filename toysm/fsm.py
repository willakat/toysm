--- conflicted
+++ resolved
@@ -296,13 +296,8 @@
             return [a] + a_path, b_path + [b]
 
     def _get_sm_state(self, evt, sm_state=None):
-<<<<<<< HEAD
-        '''Returns the SMState based on <evt>'s key.
-           If <sm_state> is given, then it is the value returned.'''
-=======
         '''Return the SMState (StateMachine instance) the 
            evt event should be routed to.'''
->>>>>>> d0ecf663
         #FIXME: race-y with deletion. It is possible to have
         #       an event posted and the SMState could be deleted
         #       before the event is processed.
